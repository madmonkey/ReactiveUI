--- conflicted
+++ resolved
@@ -82,11 +82,8 @@
     <Compile Include="ObservedChangedMixin.cs" />
     <Compile Include="OrderedComparer.cs" />
     <Compile Include="POCOObservableForProperty.cs" />
-<<<<<<< HEAD
     <Compile Include="ReactiveAsyncCommand.cs" />
     <Compile Include="ReactiveBinding.cs" />
-=======
->>>>>>> 3aee4ff8
     <Compile Include="ReactiveCollection.cs" />
     <Compile Include="ReactiveCommand.cs" />
     <Compile Include="ReactiveNotifyPropertyChangedMixin.cs" />
