--- conflicted
+++ resolved
@@ -104,11 +104,8 @@
     <Compile Include="DependencyResolverTests.cs" />
     <Compile Include="INPCObservableForPropertyTests.cs" />
     <Compile Include="InteractionsTest.cs" />
-<<<<<<< HEAD
     <Compile Include="ReactiveCommandTests.cs" />
-=======
     <Compile Include="RoutableViewModelMixinTests.cs" />
->>>>>>> 41863e43
     <Compile Include="TestUtilsTest.cs" />
     <Compile Include="WeakEventManagerTest.cs" />
     <Compile Include="Winforms\ActivationTests.cs" />
