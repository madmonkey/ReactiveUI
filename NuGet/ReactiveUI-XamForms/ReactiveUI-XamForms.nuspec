﻿<?xml version="1.0" encoding="utf-8"?>
<package xmlns:xsi="http://www.w3.org/2001/XMLSchema-instance" xmlns:xsd="http://www.w3.org/2001/XMLSchema">
  <metadata xmlns="http://schemas.microsoft.com/packaging/2010/07/nuspec.xsd">
    <id>reactiveui-xamforms</id>
    <version>6.3.0</version>
    <description>Xamarin Forms specific extensions to ReactiveUI</description>
    <authors>Paul Betts</authors>
    <projectUrl>http://www.reactiveui.net</projectUrl>
    <licenseUrl>http://opensource.org/licenses/ms-pl.html</licenseUrl>
    <language>en-us</language>
    <requireLicenseAcceptance>false</requireLicenseAcceptance>

    <dependencies>
<<<<<<< HEAD
      <dependency id="reactiveui-core" version="[6.2.1.1]" />
      <dependency id="Xamarin.Forms" version="1.3.1.6296" />
=======
      <dependency id="reactiveui-core" version="[6.3.0]" />
      <dependency id="Xamarin.Forms" version="1.2.1.6229" />
>>>>>>> 3c59a479
    </dependencies>
  </metadata>
</package><|MERGE_RESOLUTION|>--- conflicted
+++ resolved
@@ -11,13 +11,8 @@
     <requireLicenseAcceptance>false</requireLicenseAcceptance>
 
     <dependencies>
-<<<<<<< HEAD
-      <dependency id="reactiveui-core" version="[6.2.1.1]" />
+      <dependency id="reactiveui-core" version="[6.3.0]" />
       <dependency id="Xamarin.Forms" version="1.3.1.6296" />
-=======
-      <dependency id="reactiveui-core" version="[6.3.0]" />
-      <dependency id="Xamarin.Forms" version="1.2.1.6229" />
->>>>>>> 3c59a479
     </dependencies>
   </metadata>
 </package>